--- conflicted
+++ resolved
@@ -62,21 +62,28 @@
 
 find_package(catkin REQUIRED COMPONENTS
   cmake_modules
-<<<<<<< HEAD
   ${OPENCV_PACKAGE}
   ceres_catkin
   eigen_catkin
   glog_catkin
-=======
-  dvs_msgs
->>>>>>> 4c78f193
 )
 
 find_package(Eigen3 REQUIRED)
 find_package(easy_profiler_catkin REQUIRED)
 
 
-# Set build flags, depending on the architecture
+# Set builsitory for this project is empty
+You can create files directly in GitLab using one of the following options.
+
+Command line instructions
+You can also upload existing files from your computer using the instructions below.
+
+￼
+Git global setup
+git config --global user.name "Florian Mahlknecht"
+git config --global user.email "florian.mahlknecht@jpl.nasa.gov"
+￼
+Create a new repositoryd flags, depending on the architecture
 set (CMAKE_CXX_FLAGS "${CMAKE_CXX_FLAGS} -std=c++17 -Wall")
 
 if (CMAKE_BUILD_TYPE MATCHES Debug)
@@ -145,7 +152,6 @@
   src/x/vision/timing.cpp
   src/x/vision/tracker.cpp
   src/x/vision/triangulation.cpp
-<<<<<<< HEAD
   src/x/eklt/eklt_node.cpp
   src/x/eklt/optimizer.cpp
   src/x/eklt/tracker.cpp
@@ -153,12 +159,9 @@
   src/x/eklt/eklt_vio_updater.cpp
   src/x/eklt/eklt_vio.cpp
   src/x/eklt/types.cpp
+  src/x/events/e_vio.cpp
+  src/x/events/event_accumulator.cpp
 )
-=======
-
-  src/x/events/e_vio.cpp
-  src/x/events/event_accumulator.cpp)
->>>>>>> 4c78f193
 
 add_library (x ${SOURCE})
 
@@ -169,6 +172,4 @@
   ${OpenCV_LIBRARIES}
   ${catkin_LIBRARIES}
   ${easy_profiler_catkin_LIBRARIES}
-)
-
-#message(WARN "Profiler library = ${easy_profiler_catkin_LIBRARIES}")+)