--- conflicted
+++ resolved
@@ -1,22 +1,4 @@
 <package>
-<<<<<<< HEAD
-    <name>x</name>
-    <version>1.0.0</version>
-    <description>Generic C++ library for vision-based navigation, with
-        multi-sensor fusion capabilities for thermal, range, solar and GPS
-        measurements.
-    </description>
-    <maintainer email="jeff.h.delaune@jpl.nasa.gov">Jeff Delaune</maintainer>
-
-    <license>California Institute of Technology</license>
-
-    <buildtool_depend>catkin</buildtool_depend>
-    <build_depend>cmake_modules</build_depend>
-
-    <!-- Copied from EKLT -->
-    <build_depend>ceres_catkin</build_depend>
-    <build_depend>eigen_catkin</build_depend>
-=======
   <name>x</name>
   <version>1.0.0</version>
   <description>Generic C++ library for vision-based navigation, with
@@ -29,6 +11,9 @@
   <buildtool_depend>catkin</buildtool_depend>
   <build_depend>cmake_modules</build_depend>
   <build_depend>easy_profiler_catkin</build_depend>
->>>>>>> 4fdd264f
+
+  <!-- Copied from EKLT -->
+  <build_depend>ceres_catkin</build_depend>
+  <build_depend>eigen_catkin</build_depend>
 
 </package>