--- conflicted
+++ resolved
@@ -309,19 +309,10 @@
   }
 }
 
-<<<<<<< HEAD
-Vector3 State::getAccBias() const {
-  return b_a_;
-}
-
-Vector3 State::getGyroBias() const {
-  return b_w_;
-=======
 Vector3 State::getGyroscopeBias() const {
   return b_w_;
 }
 
 Vector3 State::getAccelerometerBias() const {
   return b_a_;
->>>>>>> 70210347
 }