/*
 * Copyright 2020 California  Institute  of Technology (“Caltech”)
 *
 * Licensed under the Apache License, Version 2.0 (the "License");
 * you may not use this file except in compliance with the License.
 * You may obtain a copy of the License at
 * 
 *     http://www.apache.org/licenses/LICENSE-2.0
 * 
 * Unless required by applicable law or agreed to in writing, software
 * distributed under the License is distributed on an "AS IS" BASIS,
 * WITHOUT WARRANTIES OR CONDITIONS OF ANY KIND, either express or implied.
 * See the License for the specific language governing permissions and
 * limitations under the License.
 */

#ifndef X_VIO_TYPES_H
#define X_VIO_TYPES_H

#include <x/vision/types.h>
#include <x/vision/feature.h>
#include <x/vision/tiled_image.h>

#include <vector>
#include <Eigen/Dense>
#include <easy/profiler.h>
#include <x/common/csv_writer.h>
#if __has_include(<filesystem>)
  #include <filesystem>
  namespace fs = std::filesystem;
  #elif __has_include(<experimental/filesystem>)
#include <experimental/filesystem>
  namespace fs = std::experimental::filesystem;
#else
  error "Missing the <filesystem> header."
#endif

/**
 * This header defines common types used in xVIO.
 */
namespace x
{
  using FeaturesCsv = CsvWriter<profiler::timestamp_t, size_t, size_t, size_t, size_t>;
  using TracksCsv = CsvWriter<profiler::timestamp_t, u_int32_t, double, double, double, double, double, std::string>;


  struct XVioPerformanceLogger {

    explicit XVioPerformanceLogger(const fs::path & path)
     : features_csv(path / "features.csv", {"ts", "num_slam_features", "num_msckf_features", "num_opportunistic_features", "num_potential_features"})
     , tracks_csv(path / "xvio_tracks.csv", {"lost_ts", "id", "t", "x", "y", "x_dist", "y_dist", "update_type"}) {}

    FeaturesCsv features_csv;
    TracksCsv tracks_csv;
  };

  typedef std::shared_ptr<XVioPerformanceLogger> XVioPerformanceLoggerPtr;
  /**
   * Enum carrying camera distortion model to use. X default is FOV
   */
  enum class DistortionModel : char {
    FOV,
    RADIAL_TANGENTIAL,
  };

  enum class EkltEkfFeatureInterpolation : char {
    NO_INTERPOLATION, // always take last
    NEAREST_NEIGHBOR, // take one of both
    LINEAR_NO_LIMIT,  // does linear inter- and extrapolation
    LINEAR_RELATIVE_LIMIT, // does linear inter- and extrapolation till a ratio of interpolation_limit is not exceeded
    LINEAR_ABSOLUTE_LIMIT, // does linear inter- and extrapolation until interpolation_limit in seconds is not exceeded
  };

  enum class EkltEkfUpdateStrategy : char {
    EVERY_ROS_EVENT_MESSAGE,
    EVERY_N_EVENTS,
    // triggers EKF update when incoming event timestamps are more than n msec ahead from previous update
    EVERY_N_MSEC_WITH_EVENTS,
  };

  enum class EkltEkfUpdateTimestamp : char {
    PATCH_AVERAGE,
    PATCH_MAXIMUM,
  };

  enum class EkltPatchTimestampAssignment : char {
    LATEST_EVENT,
    ACCUMULATED_EVENTS_CENTER,
  };

  /**
   * User-defined parameters
   */
  struct Params
  {
    Vector3 p;
    Vector3 v;
    Quaternion q;
    Vector3 b_w;
    Vector3 b_a;
<<<<<<< HEAD
    Vector3 g;
=======
    Vector3 sigma_dp;
    Vector3 sigma_dv;
    Vector3 sigma_dtheta;
    Vector3 sigma_dbw;
    Vector3 sigma_dba;
>>>>>>> 70210347
    double cam_fx;
    double cam_fy;
    double cam_cx;
    double cam_cy;

    /**
     * Defines which distortion model to use, parameter vector needs to be filled accordingly.
     * Default is FOV
     */
    DistortionModel cam_distortion_model = DistortionModel::FOV;

    /**
     * Contains as many parameters as the distortion model requires
     */
    std::vector<double> cam_distortion_parameters;
    int img_height;
    int img_width;
    Vector3 p_ic;
    Quaternion q_ic;
   
    /**
     * Standard deviation of feature measurement [in normalized coordinates]
     */
    double sigma_img;

    /**
     * Standard deviation of range measurement noise [m].
     */
    double sigma_range;

    Quaternion q_sc;
    Vector3 w_s;
    double n_a;
    double n_ba;
    double n_w;
    double n_bw;
    int fast_detection_delta;
    bool non_max_supp;
    int block_half_length;
    int margin;
    int n_feat_min;
    int outlier_method;
    double outlier_param1;
    double outlier_param2;
    int n_tiles_h;
    int n_tiles_w;
    int max_feat_per_tile;
    double time_offset;

    /**
     * Maximum number of poses in the sliding window.
     */
    int n_poses_max;

    /**
     * Maximum number of SLAM features.
     */
    int n_slam_features_max;

    /**
     * Initial inverse depth of SLAM features [1/m].
     *
     * This is when SLAM features can't be triangulated for MSCKK-SLAM. By
     * default, this should be 1 / (2 * d_min), with d_min the minimum
     * expected feature depth (2-sigma) [Montiel, 2006]
     */
    double rho_0;

    /**
     * Initial standard deviation of SLAM inverse depth [1/m].
     *
     * This is when SLAM features can't be triangulated for MSCKK-SLAM. By
     * default, this should be 1 / (4 * d_min), with d_min the minimum
     * expected feature depth (2-sigma) [Montiel, 2006].
     */
    double sigma_rho_0;

    /**
     * Number of IEKF iterations (EKF <=> 1).
     */
    int iekf_iter;

    /**
     * Size of EKF state buffer.
     */
    int ekf_state_buffer_size;

    /**
     * Minimum baseline to trigger MSCKF measurement (pixels).
     */
    double msckf_baseline;

    /**
     * Minimum track length for a visual feature to be processed.
     */
    int min_track_length;

    /**
     * Gravity vector in world frame [x,y,z]m in m/s^2
     */
    Vector3 g;

    /**
     * Max specific force norm threshold, after which accelerometer readings are detected as spikes. [m/s^2]
     */
    double a_m_max = 50.0;
    
    /**
     * State buffer size (default: 250 states)
     */
    int state_buffer_size = 250;

    /**
     * Expected difference between successive IMU sequence IDs.
     *
     * Used to detects missing IMU messages. Default value 1.
     */
    int delta_seq_imu = 1;

    /**
     * Time margin, in seconds, around the buffer time range.
     *
     * This sets the tolerance for how far in the future/past the closest
     * state request can be without returning an invalid state.
     */
    double state_buffer_time_margin = 0.02;

    double traj_timeout_gui;
    bool init_at_startup;

    /**
     * Event related parameters.
     */
    /*double event_cam_fx;
    double event_cam_fy;
    double event_cam_cx;
    double event_cam_cy;
    DistortionModel event_cam_distortion_model = DistortionModel::FOV;
    std::vector<double> event_cam_distortion_parameters;
    int event_img_height;
    int event_img_width;
    Vector3 p_ec;
    Quaternion q_ec;
    double event_cam_time_offset;*/

    int event_accumulation_method;
    double event_accumulation_period;
    int n_events_min;
    int n_events_max;
    int noise_event_rate;
    int n_events_noise_detection_min;
    double event_norm_factor;
    bool correct_event_motion;


    /**
     * EKLT frontend parameters
     */
    // feature detection
    int eklt_max_corners = 100; // Maximum features allowed to be tracked
    int eklt_min_corners = 60; // Minimum features allowed to be tracked
    int eklt_min_distance = 30; // Minimum distance between detected features. Parameter passed to goodFeatureToTrack
    int eklt_block_size = 30; // Block size to compute Harris score. passed to harrisCorner and goodFeaturesToTrack

    // tracker
    double eklt_k = 0; // Magic number for Harris score
    double eklt_quality_level = 0; // Determines range of harris score allowed between the maximum and minimum. Passed to goodFeaturesToTrack
    double eklt_log_eps = 1e-2; // Small constant to compute log image. To avoid numerical issues normally we compute log(img /255 + log_eps)
    double eklt_first_image_t = -1; // If specified discards all images until this time.

    // tracker
    int eklt_lk_window_size = 15; // Parameter for KLT. Used for bootstrapping feature.
    int eklt_num_pyramidal_layers = 2; // Parameter for KLT. Used for bootstrapping feature.
    int eklt_batch_size = 200; // Determines the size of the event buffer for each patch. If a new event falls into a patch and the buffer is full, the older event in popped.
    int eklt_patch_size = 25; // Determines size of patch around corner. All events that fall in this patch are placed into the features buffer.
    int eklt_max_num_iterations = 10; //Maximum number of iterations allowed by the ceres solver to update optical flow direction and warp.

    double eklt_displacement_px = 0; // Controls scaling parameter for batch size calculation: from formula optimal batchsize == 1/Cth * sum |nabla I * v/|v||. displacement_px corresponds to factor 1/Cth
    double eklt_tracking_quality = 0; // minimum tracking quality allowed for a feature to be tracked. Can be a number between 0 (bad track) and 1 (good track). Is a rescaled number computed from ECC cost via tracking_quality == 1 - ecc_cost / 4. Note that ceres returns ecc_cost / 2.
    std::string eklt_bootstrap = ""; // Method for bootstrapping optical flow direction. Options are 'klt', 'events'

    // viewer
    int eklt_update_every_n_events = 20; // Updates viewer data every n events as they are tracked
    double eklt_scale = 4; // Rescaling factor for image. Allows to see subpixel tracking
    double eklt_arrow_length = 5; // Length of optical flow arrow

    bool eklt_display_features = true; // Whether or not to display feature tracks
    bool eklt_display_feature_id = false; // Whether or not to display feature ids
    bool eklt_display_feature_patches = false; // Whether or not to display feature patches

    bool eklt_enable_outlier_removal = false; // Whether or not to remove outliers with the same method as xVIO

    EkltEkfFeatureInterpolation eklt_ekf_feature_interpolation = EkltEkfFeatureInterpolation::LINEAR_NO_LIMIT;
    // factor limiting the extrapolation amount. E.g. 0.0 means only interpolation is performed (no extrapolation), 1.0
    // means that at most the time difference between the last two points is used for extrapolation.
    // If < 0, no limit is applied.
    double eklt_ekf_feature_extrapolation_limit = -1.0;
    int eklt_ekf_update_every_n = -1;

    EkltEkfUpdateStrategy eklt_ekf_update_strategy = EkltEkfUpdateStrategy::EVERY_ROS_EVENT_MESSAGE;
    EkltEkfUpdateTimestamp eklt_ekf_update_timestamp = EkltEkfUpdateTimestamp::PATCH_AVERAGE;
    EkltPatchTimestampAssignment eklt_patch_timestamp_assignment = EkltPatchTimestampAssignment::LATEST_EVENT;
    bool eklt_use_linlog_scale = false; // whether to use piecewise lin-log scale instead of log(img+log_eps)
  };

  /**
   * MSCKF-SLAM matrices
   */
  struct MsckfSlamMatrices {
    /**
     * H1 matrix in Li's paper (stacked for all features)
     */
    Matrix H1;

    /**
     * H2 matrix in Li's paper (stacked for all features)
     */
    Matrix H2;

    /**
     * z1 residual vector in Li's paper (stacked for all features)
     */
    Matrix r1;

    /**
     * New SLAM feature vectors (stacked for all features).
     *
     * Features' inverse-depth coordinates, assuming the latest camera as an
     * anchor. These estimates are taken from the MSCKF triangulation prior.
     */
    Matrix features;
  };

  /**
   * Range measurement.
   *
   * Coming from a Laser Range Finder (LRF).
   */
  struct RangeMeasurement
  {
    double timestamp { kInvalid };

    double range { 0.0 };

    /**
     * Image coordinate of the LRF beam.
     *
     * This is assumed to be a single point in the image, i.e. the LRF axis
     * passes by the optical center of the camera.
     */
    Feature img_pt { Feature() };

    /**
     * Normalized image coordinates of the LRF beam.
     *
     * Follows the same assumptions as img_pt.
     */
    Feature img_pt_n { Feature() };
  };

  /**
   * Sun angle measurement.
   *
   * Coming from a sun sensor.
   */
  struct SunAngleMeasurement
  {
    double timestamp { kInvalid };
    double x_angle { 0.0 };
    double y_angle { 0.0 };
  };

  /**
   * VIO update measurement.
   *
   * This struct includes all sensor the measurements that will processed to
   * create an EKF update. This should be at least an image (or a set of visual
   * matches) in xVIO, along side optional additional sensor measurements that
   * are assumed to be synced with the visual data (LRF and sun sensor).
   */
  struct VioMeasurement {
    /**
     * Timestamp.
     *
     * This timestamp is the visual measurement timestamp (camera or match
     * list). Range and sun angle measurement timestamps might different but
     * will be processed at the sam timestamp as a single EKF update.
     */
    double timestamp { kInvalid };

    /**
     * Sequence ID.
     *
     * Consecutively increasing ID associated with the visual measurement
     * (matches or image).
     */
    unsigned int seq { 0 };
    
    /**
     * Visual match measurements.
     *
     * Output of a visual feature tracker (or simulation).
     */
    MatchList matches;

    /**
     * Image measurement.
     *
     * Will only be used if the visual match list struct member has size zero,
     * in which case a feature track will run on that image.
     */
    TiledImage image;

    /**
     * Range measurement.
     */
    RangeMeasurement range;

    /**
     * Sun angle measurement.
     */
    SunAngleMeasurement sun_angle;

    /**
     * Default constructor.
     */
    VioMeasurement() {}

    /**
     * Full constructor.
     */
    VioMeasurement(const double timestamp,
                   const unsigned int seq,
                   const MatchList& matches,
                   const TiledImage& image,
                   const RangeMeasurement& range,
                   const SunAngleMeasurement& sun_angle)
      : timestamp { timestamp }
      , seq { seq }
      , matches { matches }
      , image { image }
      , range { range }
      , sun_angle { sun_angle }
      {}
  };
  
  using Vector3dArray = std::vector<Eigen::Vector3d>;

  using Time = double;
}

#endif // X_VIO_TYPES_H<|MERGE_RESOLUTION|>--- conflicted
+++ resolved
@@ -98,15 +98,11 @@
     Quaternion q;
     Vector3 b_w;
     Vector3 b_a;
-<<<<<<< HEAD
-    Vector3 g;
-=======
     Vector3 sigma_dp;
     Vector3 sigma_dv;
     Vector3 sigma_dtheta;
     Vector3 sigma_dbw;
     Vector3 sigma_dba;
->>>>>>> 70210347
     double cam_fx;
     double cam_fy;
     double cam_cx;
@@ -190,11 +186,6 @@
     int iekf_iter;
 
     /**
-     * Size of EKF state buffer.
-     */
-    int ekf_state_buffer_size;
-
-    /**
      * Minimum baseline to trigger MSCKF measurement (pixels).
      */
     double msckf_baseline;
@@ -213,7 +204,7 @@
      * Max specific force norm threshold, after which accelerometer readings are detected as spikes. [m/s^2]
      */
     double a_m_max = 50.0;
-    
+
     /**
      * State buffer size (default: 250 states)
      */
