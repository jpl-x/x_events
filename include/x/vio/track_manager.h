--- conflicted
+++ resolved
@@ -80,17 +80,10 @@
        * @param[out] img Output image for GUI
        */ 
       void manageTracks(MatchList& matches,
-<<<<<<< HEAD
-          const AttitudeList& cam_rots,
-          int n_poses_max,
-          int n_slam_features_max,
-          int min_track_length,
-=======
           const AttitudeList cam_rots,
           const size_t n_poses_max,
           const size_t n_slam_features_max,
           const size_t min_track_length,
->>>>>>> abb5ab75
           TiledImage& img);
 
       std::vector<int> featureTriangleAtPoint(const Feature& lrf_img_pt, TiledImage& img) const;
